"""
Crawler implementation
"""
from typing import Pattern, Union


class Config:
    """
    Unpacks and validates configurations
    """

<<<<<<< HEAD
#aaaaa
    seed_urls: list[str]
    total_articles_to_find_and_parse: int
    headers: dict[str, str]
    encoding: str
    timeout: int
    verify_certificate: bool
    headless_mode: bool

=======
>>>>>>> 4967744b
    def __init__(self, path_to_config: Path) -> None:
        """
        Initializes an instance of the Config class
        """
        pass

    def _extract_config_content(self) -> ConfigDTO:
        """
        Returns config values
        """
        pass

    def _validate_config_content(self) -> None:
        """
        Ensure configuration parameters
        are not corrupt
        """
        pass

    def get_seed_urls(self) -> list[str]:
        """
        Retrieve seed urls
        """
        pass

    def get_num_articles(self) -> int:
        """
        Retrieve total number of articles to scrape
        """
        pass

    def get_headers(self) -> dict[str, str]:
        """
        Retrieve headers to use during requesting
        """
        pass

    def get_encoding(self) -> str:
        """
        Retrieve encoding to use during parsing
        """
        pass

    def get_timeout(self) -> int:
        """
        Retrieve number of seconds to wait for response
        """
        pass

    def get_verify_certificate(self) -> bool:
        """
        Retrieve whether to verify certificate
        """
        pass

    def get_headless_mode(self) -> bool:
        """
        Retrieve whether to use headless mode
        """
        pass


def make_request(url: str, config: Config) -> requests.models.Response:
    """
    Delivers a response from a request
    with given configuration
    """
    pass


class Crawler:
    """
    Crawler implementation
    """

    url_pattern: Union[Pattern, str]

    def __init__(self, config: Config) -> None:
        """
        Initializes an instance of the Crawler class
        """
        pass

    def _extract_url(self, article_bs: BeautifulSoup) -> str:
        """
        Finds and retrieves URL from HTML
        """
        pass

    def find_articles(self) -> None:
        """
        Finds articles
        """
        pass

    def get_search_urls(self) -> list:
        """
        Returns seed_urls param
        """
        pass


class HTMLParser:
    """
    ArticleParser implementation
    """

    def __init__(self, full_url: str, article_id: int, config: Config) -> None:
        """
        Initializes an instance of the HTMLParser class
        """
        pass

    def _fill_article_with_text(self, article_soup: BeautifulSoup) -> None:
        """
        Finds text of article
        """
        pass

    def _fill_article_with_meta_information(self, article_soup: BeautifulSoup) -> None:
        """
        Finds meta information of article
        """
        pass

    def unify_date_format(self, date_str: str) -> datetime.datetime:
        """
        Unifies date format
        """
        pass

    def parse(self) -> Union[Article, bool, list]:
        """
        Parses each article
        """
        pass


def prepare_environment(base_path: Union[Path, str]) -> None:
    """
    Creates ASSETS_PATH folder if no created and removes existing folder
    """
    pass


def main() -> None:
    """
    Entrypoint for scrapper module
    """
    pass


if __name__ == "__main__":
    main()<|MERGE_RESOLUTION|>--- conflicted
+++ resolved
@@ -9,8 +9,6 @@
     Unpacks and validates configurations
     """
 
-<<<<<<< HEAD
-#aaaaa
     seed_urls: list[str]
     total_articles_to_find_and_parse: int
     headers: dict[str, str]
@@ -19,8 +17,6 @@
     verify_certificate: bool
     headless_mode: bool
 
-=======
->>>>>>> 4967744b
     def __init__(self, path_to_config: Path) -> None:
         """
         Initializes an instance of the Config class
@@ -170,6 +166,7 @@
     """
     Entrypoint for scrapper module
     """
+    # YOUR CODE GOES HERE
     pass
 
 
